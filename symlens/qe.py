--- conflicted
+++ resolved
@@ -561,12 +561,8 @@
                             xmask=xmask,ymask=ymask,
                             field_names_alpha=field_names_alpha,field_names_beta=field_names_beta,
                             falpha=falpha,fbeta=fbeta,Aalpha=Aalpha,Abeta=Abeta,
-<<<<<<< HEAD
                             groups=_get_groups(alpha_estimator,beta_estimator),kmask=kmask,
                             power_name=power_name)
-=======
-                            groups=_get_groups(alpha_estimator,beta_estimator),kmask=kmask)
->>>>>>> caf21510
 
 def N_l(shape,wcs,feed_dict,estimator,XY,
         xmask=None,ymask=None,
